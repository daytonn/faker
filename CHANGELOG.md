# Change Log

All notable changes to this project will be documented in this file.

This project adheres to [Semantic Versioning](http://semver.org/).

Change log itself follows [Keep a CHANGELOG](http://keepachangelog.com) format.

## Unreleased

### Added

* `Faker.UUID.v4/0` [[@anthonator][]]
* mix format config file [[@igas][]]
<<<<<<< HEAD
* `Faker.Food` to generate Food data [@vbrazo][]
=======
* `Faker.Address.geohash/0` [[@anthonator][]][[@feyl][]]
>>>>>>> ef6bd22a

### Changed

* Documentation moved to hexdocs.pm [[@MarcusSky][]]
* Updated dependencies [[@igas][]]

### Deprecated

### Removed

### Fixed

### Security

## 0.10.0

### Added

* New maintainer [Toby Hinloopen (@tobyhinloopen)](https://github.com/tobyhinloopen)
* Gitter chat [room](https://gitter.im/igas/faker) [[@igas][]]
* `Faker.Gov.Us.ssn/0` added to generate US Social Security numbers [[@sotojuan][]]
* `Faker.StarWars` added to generate `character/0`, `planet/0` and `quote/0` from StarWars universe [[@samcdavid][]]
* `Faker.Cat` added to generate `name/0`, `breed/0` and `registry/0` of cats [[@orieken][]]
* Customizable random functions [[@igas][]]
* `Faker.Industry` [@cdesch][]
* Missing colors to `Faker.Color.En` [@cdesch][]
* Elixir 1.6 support [[@igas][]]

### Changed

* Updated dependencies [[@igas][]]

### Deprecated

### Removed

* Elixir 1.3 support [[@igas][]]

### Fixed

* `Faker.Date.date_of_birth/0` and `Faker.Date.date_of_birth/1` returning wrong result [[@stfnsr][]]
* Usage.md reorganisation [[@orieken][]]
* Documentation for `Faker.Beer` [[@bcat-eu][]]
* Fix pokemon name - Mr. Mime :) [[@leveloid][]]
* Gov.Us deprecations [[@halfdan][]]

### Security

## 0.9.0

### Added

* `Faker.Pizza` [@lauraannwilliams][]
* Credo on CI [@igas][]
* Dialyxir on CI [@igas][]
* `Faker.String.base64/0` and `Faker.String.base64/1` [@yordis][]

### Changed

### Deprecated

### Removed

* Elixir < 1.3 support [@igas][]

### Fixed

* Credo issues [@lrosa007][]

### Security

## 0.8.0

### Added

* `Faker.Internet.UserAgent` [@devshane][]
* `Faker.Superhero` [@orieken][]
* `Faker.Code.iban` [@tobyhinloopen][]
* `Faker.Beer` [@orieken][]
* `Faker.Date` [@tobyhinloopen][]
* `Faker.Date.between` [@anthonator][]
* `Faker.DateTime` [@anthonator][]
* `Faker.NaiveDateTime` [@anthonator][]
* `Faker.Nato` [@petehamilton][]
* `Faker.Pokemon` [@orieken][]
* `Faker.App.semver` [@wojtekmach][]
* `Faker.Internet.slug` [@anthonator][]
* credo [@igas][]

### Changed

* Underlaying data structure changed to maps to improve performance [@igas][]
* Improved `Faker.Beer` usage [@tbash][]

### Deprecated

### Removed

* Usage docs duplication [@piton4eg][]

### Fixed

* Elixir 1.4 deprecation warnings [@igas][]

### Security

## 0.7.0

* Upgrade to latest versions [@belaustegui][]

* Documentation improvements [@GesJeremie][]

* `Faker.Color.En.name/0` & `Faker.Color.En.fancy_name/0` [@efexen][]

* `Faker.Phone.EnGb.cell_number/0` [@igas][]

* `Faker.Phone.EnGb.landline_number/0` [@johnhamelink][]

* `Faker.Phone.EnGb.mobile_number/0` [@igas][]

* `Faker.Phone.EnGb.number/0` [@igas][]

* `Faker.Phone.EnUs` [@devshane][]

## 0.6.0

* Most of functions covered by specs and docs now

* Removed JSON programming and poison dependency [@saulecabrera][],
  [@vforvova][]

* Add Faker.Shakespeare [@adam-wanninger][]

* Fix SSL issues in `Internet.image_url/0` [@zmoshansky][]

* Improve tests [@lowks][]

* Elixir 1.1 support

* Add `Faker.App` with `author/0`, `name/0` and `version/0`

* Add `Faker.Address.country_code/0`

* Add `Faker.Bitcoin` with `address/0` and `address/1`

* Add `Faker.Color` with `rgb_hex/0` and `rgb_decimal/0`

## 0.5.1

* Add erlang 18 support

* Add issn check digit

## 0.5.0

* Add `Faker.start/0` and `Faker.start/1`

## 0.4.1

* Add `Faker.Internet.url/0` and `Faker.Internet.image_url/0` functions

## 0.4.0

* Elixir 1.0.0

* ISBN check digit algorithm [@vforvova][]

* Move from JSEX to Poison

## 0.3.2

* Fixed function heads [@jarednorman][]

## 0.3.1

* Elixir 0.14.2

## 0.3.0

* Elixir v0.14 support

* Add Travis CI

* Remove `Faker.Config`

* Remove `Faker.Supervisor`

* Change dependency to hex packages

* Added `Faker.Internet`

  * `domain_name/0`

  * `domain_suffix/0`

  * `domain_word/0`

  * `email/0`

  * `free_email/0`

  * `free_email_service/0`

  * `ip_v4_address/0`

  * `ip_v6_address/0`

  * `mac_address/0`

  * `safe_email/0`

  * `user_name/0`

* Added `Faker.Company`

  * `bs/0`

  * `bullshit/0`

  * `bullshit_prefix/0`

  * `bullshit_suffix/0`

  * `buzzword/0`

  * `buzzword_prefix/0`

  * `buzzword_suffix/0`

  * `catch_phrase/0`

  * `name/0`

  * `suffix/0`

## 0.2.0

* Added `Faker.Team`

  * `name/0`

  * `creature/0`

[@adam-wanninger]: https://github.com/adam-wanninger
[@anthonator]: https://github.com/anthonator
[@bcat-eu]: https://github.com/bcat-eu
[@belaustegui]: https://github.com/belaustegui
[@cdesch]: https://github.com/cdesch
[@devshane]: https://github.com/devshane
[@efexen]: https://github.com/efexen
[@GesJeremie]: https://github.com/GesJeremie
[@halfdan]: https://github.com/halfdan
[@igas]: https://github.com/igas
[@jarednorman]: https://github.com/jarednorman
[@johnhamelink]: https://github.com/johnhamelink
[@lauraannwilliams]: https://github.com/lauraannwilliams
[@leveloid]: https://github.com/leveloid
[@lowks]: https://github.com/lowks
[@lrosa007]: https://github.com/lrosa007
[@MarcusSky]: https://github.com/MarcusSky
[@orieken]: https://github.com/orieken
[@petehamilton]: https://github.com/petehamilton
[@piton4eg]: https://github.com/piton4eg
[@samcdavid]: https://github.com/samcdavid
[@saulecabrera]: https://github.com/saulecabrera
[@sotojuan]: https://github.com/sotojuan
[@stfnsr]: https://github.com/stfnsr
[@tbash]: https://github.com/tbash
[@tobyhinloopen]: https://github.com/tobyhinloopen
[@vbrazo]: https://github.com/vbrazo
[@vforvova]: https://github.com/vforvova
[@wojtekmach]: https://github.com/wojtekmach
[@yordis]: https://github.com/yordis
[@zmoshansky]: https://github.com/zmoshansky<|MERGE_RESOLUTION|>--- conflicted
+++ resolved
@@ -12,11 +12,8 @@
 
 * `Faker.UUID.v4/0` [[@anthonator][]]
 * mix format config file [[@igas][]]
-<<<<<<< HEAD
 * `Faker.Food` to generate Food data [@vbrazo][]
-=======
 * `Faker.Address.geohash/0` [[@anthonator][]][[@feyl][]]
->>>>>>> ef6bd22a
 
 ### Changed
 
